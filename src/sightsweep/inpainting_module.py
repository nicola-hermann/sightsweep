--- conflicted
+++ resolved
@@ -56,10 +56,9 @@
     def inpaint(self, image: Image, mask: Image) -> Image:
         image = image.convert("RGB")
         mask = mask.convert("L")
-<<<<<<< HEAD
+
         mask = mask.point(lambda p: 0 if p > 0 else 255, mode="1")  # Convert to binary mask
-=======
->>>>>>> 6f26731c
+
         if max(image.size) > self.img_dim:
             image.thumbnail((self.img_dim, self.img_dim))
             mask.thumbnail((self.img_dim, self.img_dim))
